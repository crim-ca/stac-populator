--- conflicted
+++ resolved
@@ -120,7 +120,6 @@
     assert result == reference
 
 
-<<<<<<< HEAD
 @pytest.mark.vcr("test_cmip6_stac_thredds_catalog_parsing.yaml")
 def test_cmip6_stac_thredds_catalog_parsing_with_extra_collection_parser(request):
     url = "https://pavics.ouranos.ca/twitcher/ows/proxy/thredds/catalog/birdhouse/testdata/xclim/cmip6/catalog.xml"
@@ -142,8 +141,6 @@
     assert result["keywords"][-6:] == ["a", "b", "c", "d", "e", "f"]
 
 
-=======
->>>>>>> 9bd6cf1c
 @pytest.mark.vcr("test_standalone_stac_item_thredds_via_loader.yaml")
 def test_standalone_stac_item_thredds_via_loader():
     url = "https://pavics.ouranos.ca/twitcher/ows/proxy/thredds/catalog/birdhouse/testdata/xclim/cmip6/catalog.xml"
@@ -171,7 +168,6 @@
             assert data["access_urls"]["WMS"].endswith("?request=GetCapabilities")
 
 
-<<<<<<< HEAD
 @pytest.mark.vcr("test_standalone_stac_item_thredds_via_loader.yaml")
 def test_standalone_stac_item_thredds_via_loader_with_extra_item_parser(request):
     url = "https://pavics.ouranos.ca/twitcher/ows/proxy/thredds/catalog/birdhouse/testdata/xclim/cmip6/catalog.xml"
@@ -232,7 +228,8 @@
             assert data["properties"]["a"] == "b"
             assert data["properties"]["c"] == "d"
             assert data["properties"]["e"] == "f"
-=======
+
+
 @pytest.mark.parametrize("update_collection", ["none", "extents", "summaries", "all"])
 @pytest.mark.parametrize("exclude_summaries", [(), ("ducks"), ("ducks", "another_date")])
 @pytest.mark.vcr("test_standalone_stac_item_thredds_via_loader.yaml")
@@ -265,5 +262,4 @@
             assert data["summaries"] == {"needs_summaries_update": ["true"]}
         if update_collection in ("summaries", "none"):
             assert data["extent"]["spatial"]["bbox"][0] == [0, 0, 0, 0]
-            assert data["extent"]["temporal"]["interval"][0] == ["2020-01-01T00:00:00Z", None]
->>>>>>> 9bd6cf1c
+            assert data["extent"]["temporal"]["interval"][0] == ["2020-01-01T00:00:00Z", None]