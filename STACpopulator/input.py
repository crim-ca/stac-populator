--- conflicted
+++ resolved
@@ -93,42 +93,6 @@
 
         return attrs
 
-<<<<<<< HEAD
-=======
-    @staticmethod
-    def ncattrs_to_geometry(attrs: MutableMapping[str, Any]) -> MutableMapping[str, Any]:
-        """Create Polygon geometry from CFMetadata."""
-        # Oddly, for any attribute tag that has a "value" attribute, ncml metadata is returned
-        # as a list (of length 1). So, here, I convert the list to a value.
-        lon_min = attrs["geospatial_lon_min"][0]
-        lon_max = attrs["geospatial_lon_max"][0]
-        lat_min = attrs["geospatial_lat_min"][0]
-        lat_max = attrs["geospatial_lat_max"][0]
-
-        return {
-            "type": "Polygon",
-            "coordinates": [
-                [
-                    [lon_min, lat_min],
-                    [lon_min, lat_max],
-                    [lon_max, lat_max],
-                    [lon_max, lat_min],
-                    [lon_min, lat_min],
-                ]
-            ],
-        }
-
-    @staticmethod
-    def ncattrs_to_bbox(attrs: MutableMapping[str, Any]) -> list:
-        """Create BBOX from CFMetadata."""
-        return [
-            attrs["geospatial_lon_min"][0],
-            attrs["geospatial_lat_min"][0],
-            attrs["geospatial_lon_max"][0],
-            attrs["geospatial_lat_max"][0],
-        ]
->>>>>>> 7133cb61
-
 
 class STACLoader(GenericLoader):
     def __init__(self) -> None:
