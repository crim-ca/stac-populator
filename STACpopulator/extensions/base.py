"""
Base classes for STAC extensions.

What we have:
  - `Loader`, which returns attributes.
  - An external json schema describing a subset of the attributes returned by the Loader. This schema might preclude
  additional properties, so it cannot be applied wholesale to the Loader's output. (maybe overkill since not a lot of schemas can be found in the wild...)
  - `data model` describing the content we want included in the catalog. It includes a subset of the schema properties,
  as well as additional attributes desired by the catalog admins.

Desiderata:
  - Not having to replicate existing validation logic in the schema
  - Not having to create a modified schema
  - Being able to supplement the schema validation by pydantic validation logic
  - Streamline the creation of new data models (reduce boilerplate, allow subclassing)
  - Developer-friendly validation error messages


How-to:
  - Instructions to create basic datamodel from schema (codegen)



"""

from __future__ import annotations

import json
import logging
import tempfile
import types
from abc import abstractmethod
from datetime import datetime as Datetime
from pathlib import Path
from typing import Any, Generic, Optional, Type, TypeVar, Union, cast

import jsonschema
import pystac
from pydantic import (
    BaseModel,
    ConfigDict,
    Field,
    FilePath,
    PrivateAttr,
    create_model,
    model_validator,
)
from pystac import STACValidationError
from pystac.extensions import item_assets
from pystac.extensions.base import (
    ExtensionManagementMixin,
    PropertiesExtension,
    S,  # generic pystac.STACObject
)

from STACpopulator.models import AnyGeometry
from STACpopulator.stac_utils import ServiceType

T = TypeVar("T", pystac.Collection, pystac.Item, pystac.Asset, item_assets.AssetDefinition)

LOGGER = logging.getLogger(__name__)


class Helper:
    """Class to be subclassed by extension helpers."""

    @classmethod
    @abstractmethod
    def from_data(
        cls,
        data: dict[str, Any],
        **kwargs,
    ) -> "Helper":
        """Create a Helper instance from raw data."""
        pass


class ExtensionHelper(BaseModel, Helper):
    """Base class for dataset properties going into the catalog.

    Subclass this with attributes.

    Attributes
    ----------
    _prefix : str
        If not None, this prefix is added to ingested data before the jsonschema validation.
    _schema_uri : str
        URI of the json schema to validate against. Note this is not a STAC schema, but a schema for the dataset properties only.
    _schema_exclude : list[str]
        Properties not meant to be validated by json schema, but still included in the data model.
    """

    _prefix: str = PrivateAttr()
    _schema_uri: FilePath = PrivateAttr(None)
    _schema_exclude: list[str] = PrivateAttr([])

    model_config = ConfigDict(populate_by_name=True, extra="ignore", ser_json_inf_nan="strings")

    @classmethod
    def __init_subclass__(cls, **kwargs) -> None:
        """Automatically set an alias generator from the `_prefix`."""
        prefix = cls._prefix.default

        if prefix is not None:
            cls.model_config["alias_generator"] = lambda key: f"{prefix}:{key}"

    @model_validator(mode="before")
    @classmethod
    def validate_jsonschema(cls, data: dict) -> dict:
        """Validate the data model against the json schema, if given."""
        # Load schema
        uri = cls._schema_uri.default
        if uri is not None:
            with open(uri) as f:
                schema = json.load(f)
            validator_cls = jsonschema.validators.validator_for(schema)
            validator_cls.check_schema(schema)
            validator = validator_cls(schema)

            attrs = {f"{cls._prefix.default}:{k}": v for (k, v) in data.items() if k not in cls._schema_exclude.default}
            errors = list(validator.iter_errors(attrs))
            if errors:
                raise ValueError(errors)

        return data

    def apply(self, item: pystac.Item, add_if_missing: bool = True) -> pystac.Item:
        """
        Add extension for the properties of the dataset to the STAC item.

        The extension class is created dynamically from the properties.
        """
        schema_uri = self.write_stac_schema() if self._schema_uri else None
        ExtSubCls = metacls_extension(self._prefix, schema_uri=schema_uri)
        item_ext = ExtSubCls.ext(item, add_if_missing=add_if_missing)

        # Sanitize the output so it's json serializable.
        data = json.loads(self.model_dump_json(by_alias=True))

        item_ext.apply(data)
        return item

    def to_stac_schema(self) -> dict:
        """Return the STAC schema for the extension."""
        return {
            "type": "object",
            "required": ["type", "properties"],
            "properties": {"type": {"const": "Feature"}, "properties": {"$ref": str(self._schema_uri)}},
        }

    def write_stac_schema(self) -> str:
        """Write STAC schema to a temporary file and return that file path."""
        path = Path(tempfile.mkdtemp()) / f"{self._prefix}-schema.json"
        with open(path, "w") as fh:
            json.dump(self.to_stac_schema(), fh)
        return path


class BaseSTAC(BaseModel):
    """Base class for STAC item data models.

    Attributes
    ----------
    geometry : AnyGeometry
        The geometry of the dataset.
    bbox : list[float]
        The bounding box of the dataset.
    start_datetime : datetime
        The start datetime of the dataset.
    end_datetime : datetime
        The end datetime of the dataset.
    id : str
        The unique identifier of the dataset. If not set, it should be generated by a subclass' `create_uid`.
    """

    # STAC item properties
    geometry: AnyGeometry | None
    bbox: list[float]
    start_datetime: Datetime = None
    end_datetime: Datetime = None
    datetime: Datetime = None
    id: str = None

    model_config = ConfigDict(populate_by_name=True, extra="ignore", arbitrary_types_allowed=True)

    # Helpers are automatically detected by being Helper subclasses
    _helpers: list[str] = PrivateAttr([])

    @model_validator(mode="after")
    def set_id(self) -> "BaseSTAC":
        """Set the ID of the dataset if None."""
        if self.id is None:
            self.id = self.create_uid()
        return self

    @abstractmethod
    def create_uid(self) -> str:
        """Return a unique identifier for the dataset."""

    @model_validator(mode="after")
    def find_helpers(self) -> "BaseSTAC":
        """Populate the list of extensions."""
        # Access model fields from class. From obj will be removed in pydantic v3
        for key, field in type(self).model_fields.items():
            if isinstance(field.annotation, type) and issubclass(field.annotation, Helper):
                self._helpers.append(key)
        return self

    def stac_item(self) -> "pystac.Item":
        """Create a STAC item and add extensions."""
        item = pystac.Item(
            id=self.id,
            geometry=self.geometry.model_dump(),
            bbox=self.bbox,
            start_datetime=self.start_datetime,
            end_datetime=self.end_datetime,
            datetime=self.datetime,
            properties={},
        )

        # Add extensions
        for ext in self._helpers:
            getattr(self, ext).apply(item)

        try:
            item.validate()
        except STACValidationError as e:
            raise Exception("Failed to validate STAC item") from e

        return json.loads(json.dumps(item.to_dict()))


def metacls_extension(name: str, schema_uri: str) -> "Type[MetaExtension]":
    """Create an extension class dynamically from the properties."""
    cls_name = f"{name.upper()}Extension"

    bases = (
        MetaExtension,
        Generic[T],
        PropertiesExtension,
        ExtensionManagementMixin[Union[pystac.Asset, pystac.Item, pystac.Collection]],
    )

    attrs = {"name": name, "schema_uri": schema_uri}
    return types.new_class(name=cls_name, bases=bases, kwds=None, exec_body=lambda ns: ns.update(attrs))


class MetaExtension:
    """Extension metaclass."""

    name: str
    schema_uri: str

    def apply(self, properties: dict[str, Any]) -> None:
        """Apply Extension properties to the extended :class:`~pystac.Item` or :class:`~pystac.Asset`."""
        for prop, val in properties.items():
            self._set_property(prop, val)

    @classmethod
    def get_schema_uri(cls) -> str:
        """We have already validated the JSON schema."""
        return cls.schema_uri

    @classmethod
    def has_extension(cls, obj: S) -> bool:
        """Return True iff the object has an extension for that matches this class' schema URI."""
        ext_uri = cls.get_schema_uri()
        return obj.stac_extensions is not None and any(uri == ext_uri for uri in obj.stac_extensions)

    @classmethod
    def ext(cls, obj: T, add_if_missing: bool = False) -> "Extension[T]":  # noqa: F821
        """Extend the given STAC Object with properties from the :stac-ext:`Extension`.

        This extension can be applied to instances of :class:`~pystac.Item` or
        :class:`~pystac.Asset`.

        Raises
        ------
            pystac.ExtensionTypeError : If an invalid object type is passed.
        """
        cls_map = {pystac.Item: MetaItemExtension}

        for key, meta in cls_map.items():
            if isinstance(obj, key):
                # cls.ensure_has_extension(obj, add_if_missing)
                kls = extend_type(key, meta, cls[key])
                return cast(cls[T], kls(obj))
        else:
            raise pystac.ExtensionTypeError(cls._ext_error_message(obj))


def extend_type(stac: T, cls: MetaItemExtension, ext: MetaItemExtension[T]) -> Type:
    """Create an extension subclass for different STAC objects.

    Note: This is super confusing... we should come up with some better nomenclature.

    Parameters
    ----------
    stac: pystac.Item, pystac.Asset, pystac.Collection
      The STAC object.
    cls: MetaItemExtension
      The generic extension class for the STAC object.
    ext: MetaExtension[T]
      The meta extension class.
    """
    cls_name = f"{stac.__name__}{ext.__name__}"
    return types.new_class(cls_name, (cls, ext), {}, lambda ns: ns)


class MetaItemExtension:
    """A concrete implementation of :class:`Extension` on an :class:`~pystac.Item`.

    Extends the properties of the Item to include properties defined in the
    :stac-ext:`Extension`.

    This class should generally not be instantiated directly. Instead, call
    :meth:`Extension.ext` on an :class:`~pystac.Item` to extend it.
    """

    def __init__(self, item: pystac.Item) -> None:
        self.item = item
        self.properties = item.properties

    def get_assets(
        self,
        service_type: Optional[ServiceType] = None,
    ) -> dict[str, pystac.Asset]:
        """Get the item's assets where eo:bands are defined.

        Args:
            service_type: If set, filter the assets such that only those with a
                matching :class:`~STACpopulator.stac_utils.ServiceType` are returned.

        Returns
        -------
            Dict[str, Asset]: A dictionary of assets that match ``service_type``
                if set or else all of this item's assets were service types are defined.
        """
        return {
            key: asset
            for key, asset in self.item.get_assets().items()
            if (isinstance(service_type, ServiceType) and service_type.value in asset.extra_fields)
<<<<<<< HEAD
            or any(ServiceType.from_value(field, default=None) is ServiceType for field in asset.extra_fields)
=======
            or any(ServiceType.from_value(field, default=False) for field in asset.extra_fields)
>>>>>>> 82ff48d9
        }

    def __repr__(self) -> str:
        """Return repr."""
        return f"<{self.__class__.__name__} Item id={self.item.id}>"


# TODO: Add the other STAC item meta extensions


def schema_properties(schema: dict) -> list[str]:
    """Return the list of properties described by schema."""
    out = []
    for key, val in schema["properties"].items():
        prefix, name = key.split(":") if ":" in key else (None, key)
        out.append(name)
    return out


def model_from_schema(model_name: str, schema: dict) -> BaseModel:
    """Create pydantic BaseModel from JSON schema."""
    type_map = {
        "string": str,
        "number": float,
        "integer": int,
        "boolean": bool,
        "array": list,
        "object": dict,
        None: Any,
    }

    fields = {}
    for key, val in schema["properties"].items():
        prefix, name = key.split(":") if ":" in key else (None, key)
        typ = type_map[val.get("type")]
        default = ... if key in schema["required"] else None
        fields[name] = (typ, Field(default, alias=key))
    return create_model(model_name, **fields)<|MERGE_RESOLUTION|>--- conflicted
+++ resolved
@@ -340,11 +340,7 @@
             key: asset
             for key, asset in self.item.get_assets().items()
             if (isinstance(service_type, ServiceType) and service_type.value in asset.extra_fields)
-<<<<<<< HEAD
-            or any(ServiceType.from_value(field, default=None) is ServiceType for field in asset.extra_fields)
-=======
             or any(ServiceType.from_value(field, default=False) for field in asset.extra_fields)
->>>>>>> 82ff48d9
         }
 
     def __repr__(self) -> str:
