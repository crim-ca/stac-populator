--- conflicted
+++ resolved
@@ -8,11 +8,7 @@
 import re
 from abc import ABC, abstractmethod
 from datetime import datetime
-<<<<<<< HEAD
-from typing import Any, Callable, Dict, List, MutableMapping, Optional, Type, Union
-=======
-from typing import Any, Dict, Iterable, List, MutableMapping, Optional, Type, Union
->>>>>>> 9bd6cf1c
+from typing import Any, Callable, Dict, Iterable, List, MutableMapping, Optional, Type, Union
 
 import pystac
 from requests.sessions import Session
@@ -23,11 +19,8 @@
     stac_host_reachable,
     stac_version_match,
 )
-<<<<<<< HEAD
+from STACpopulator.collection_update import UpdateModesOptional, update_collection
 from STACpopulator.exceptions import FunctionLoadError
-=======
-from STACpopulator.collection_update import UpdateModesOptional, update_collection
->>>>>>> 9bd6cf1c
 from STACpopulator.input import GenericLoader
 from STACpopulator.models import AnyGeometry
 from STACpopulator.stac_utils import load_config
@@ -45,14 +38,11 @@
         update: bool = False,
         session: Optional[Session] = None,
         config_file: Optional[Union[os.PathLike[str], str]] = "collection_config.yml",
-<<<<<<< HEAD
         extra_item_parsers: Optional[list[str]] = None,
         extra_collection_parsers: Optional[list[str]] = None,
         extra_parser_arguments: Optional[dict[str, str] | list[tuple[str, str]]] = None,
-=======
         update_collection: UpdateModesOptional = "none",
         exclude_summaries: Iterable[str] = (),
->>>>>>> 9bd6cf1c
     ) -> None:
         """Initialize the STAC populator.
 
