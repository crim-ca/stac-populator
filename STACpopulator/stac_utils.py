--- conflicted
+++ resolved
@@ -1,34 +1,13 @@
-<<<<<<< HEAD
 import logging
 import os
 import re
-import sys
 from enum import Enum
-from typing import Any, Literal, MutableMapping, Type
-=======
-import json
-import logging
-import os
-import re
-from typing import Any, Literal, MutableMapping, Union
->>>>>>> 6e885d90
+from typing import Any, Literal, MutableMapping, Type, Union
 
 import numpy as np
 import pystac
 import yaml
 from colorlog import ColoredFormatter
-
-<<<<<<< HEAD
-LOGGER = logging.getLogger(__name__)
-LOG_FORMAT = "  %(log_color)s%(levelname)s:%(reset)s %(blue)s[%(name)-30s]%(reset)s %(message)s"
-formatter = ColoredFormatter(LOG_FORMAT)
-stream = logging.StreamHandler()
-stream.setFormatter(formatter)
-LOGGER.addHandler(stream)
-LOGGER.setLevel(logging.INFO)
-LOGGER.propagate = False
-=======
-from STACpopulator.models import STACItem
 
 
 def get_logger(
@@ -46,7 +25,6 @@
 
 
 LOGGER = get_logger(__name__)
->>>>>>> 6e885d90
 
 
 def url_validate(target: str) -> bool:
