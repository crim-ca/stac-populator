import argparse
import functools
import importlib
import pkgutil
import sys
import warnings
from types import ModuleType
from typing import get_args

import pystac
import requests

<<<<<<< HEAD
import STACpopulator.implementations
from STACpopulator import __version__
=======
from STACpopulator import __version__, implementations
from STACpopulator.collection_update import UpdateModes, UpdateModesOptional, update_api_collection
>>>>>>> 9bd6cf1c
from STACpopulator.exceptions import STACPopulatorError
from STACpopulator.export import export_catalog
from STACpopulator.log import add_logging_options, setup_logging
from STACpopulator.request_utils import add_request_options, apply_request_options


def add_parser_args(parser: argparse.ArgumentParser) -> None:
    """Add parser arguments to the argument parser."""
    parser.add_argument(
        "--version",
        "-V",
        action="version",
        version=f"%(prog)s {__version__}",
        help="prints the version of the library and exits",
    )
    add_logging_options(parser)
    add_request_options(parser)
    commands_subparser = parser.add_subparsers(
        title="command", dest="command", description="STAC populator command to execute.", required=True
    )
    run_parser = commands_subparser.add_parser("run", description="Run a STACpopulator implementation")
    run_parser.add_argument(
        "--stac-version",
        help="Sets the STAC version that should be used. This must match the version used by "
        "the STAC server that is being populated. This can also be set by setting the "
        "'PYSTAC_STAC_VERSION_OVERRIDE' environment variable. "
        f"Default is {pystac.get_stac_version()}",
    )
    populators_subparser = run_parser.add_subparsers(
        title="populator", dest="populator", description="Implementation to run."
    )
    for implementation_module_name, module in implementation_modules().items():
        implementation_parser = populators_subparser.add_parser(implementation_module_name)
<<<<<<< HEAD
        module.Populator.update_parser_args(implementation_parser)
=======
        module.add_parser_args(implementation_parser)
        implementation_parser.add_argument(
            "--update-collection-mode",
            dest="update_collection",
            choices=get_args(UpdateModesOptional),
            default="none",
            help="Update collection information based on new items created or updated by this populator. "
            "Only applies if --update is also set.",
        )
        implementation_parser.add_argument(
            "--exclude-summary",
            nargs="*",
            action="extend",
            default=[],
            help="Exclude these properties when updating collection summaries. ",
        )
    update_parser = commands_subparser.add_parser(
        "update-collection", description="Update collection information based on items in the collection"
    )
    update_parser.add_argument("stac-collection-uri", help="URI of collection to update from a STAC API instance")
    update_parser.add_argument(
        "--mode",
        choices=get_args(UpdateModes),
        default="all",
        help="Choose whether to update summaries, extents, or all (both).",
    )
    update_parser.add_argument(
        "--exclude-summary",
        nargs="*",
        action="extend",
        default=[],
        help="Exclude these properties when updating collection summaries. ",
    )
>>>>>>> 9bd6cf1c
    export_parser = commands_subparser.add_parser("export", description="Export a STAC catalog to JSON files on disk.")
    export_parser.add_argument("stac_host", help="STAC API URL")
    export_parser.add_argument("directory", type=str, help="Path to a directory to write STAC catalog contents.")
    export_parser.add_argument("-r", "--resume", action="store_true", help="Resume a partial download.")
    export_parser.add_argument(
        "--ignore-duplicate-ids",
        action="store_true",
        help="Do not raise an error if STAC items with the same ids are found in a collection.",
    )


@functools.cache
def implementation_modules() -> dict[str, ModuleType]:
    """
    Try to load implementations.

    If one fails (i.e. due to missing dependencies) continue loading others.
    """
    modules = {}
    for module_info in pkgutil.iter_modules(STACpopulator.implementations.__path__):
        try:
            modules[module_info.name] = importlib.import_module(f"STACpopulator.implementations.{module_info.name}")
        except STACPopulatorError as e:
            warnings.warn(f"Could not load extension {module_info.name} because of error {e}")
    return modules


def run(ns: argparse.Namespace) -> int:
    """Run a given implementation given the arguments passed on the command line."""
    setup_logging(ns)
    with requests.Session() as session:
        apply_request_options(session, ns)
        if ns.command == "run":
            if ns.stac_version:
                pystac.set_stac_version(ns.stac_version)
<<<<<<< HEAD
            return implementation_modules()[ns.populator].Populator.run(ns, session) or 0
=======
            return implementation_modules()[ns.populator].runner(ns, session) or 0
        elif ns.command == "update_collection":
            return update_api_collection(ns.mode, ns.stac_collection_uri, ns.exclude_summary) or 0
>>>>>>> 9bd6cf1c
        else:
            return export_catalog(ns.directory, ns.stac_host, session, ns.resume, ns.ignore_duplicate_ids) or 0


def main(*args: str) -> int:
    """Run this CLI."""
    parser = argparse.ArgumentParser()
    add_parser_args(parser)
    ns = parser.parse_args(args or None)
    return run(ns)


if __name__ == "__main__":
    sys.exit(main())<|MERGE_RESOLUTION|>--- conflicted
+++ resolved
@@ -10,13 +10,9 @@
 import pystac
 import requests
 
-<<<<<<< HEAD
 import STACpopulator.implementations
 from STACpopulator import __version__
-=======
-from STACpopulator import __version__, implementations
-from STACpopulator.collection_update import UpdateModes, UpdateModesOptional, update_api_collection
->>>>>>> 9bd6cf1c
+from STACpopulator.collection_update import UpdateModes, update_api_collection
 from STACpopulator.exceptions import STACPopulatorError
 from STACpopulator.export import export_catalog
 from STACpopulator.log import add_logging_options, setup_logging
@@ -50,25 +46,7 @@
     )
     for implementation_module_name, module in implementation_modules().items():
         implementation_parser = populators_subparser.add_parser(implementation_module_name)
-<<<<<<< HEAD
         module.Populator.update_parser_args(implementation_parser)
-=======
-        module.add_parser_args(implementation_parser)
-        implementation_parser.add_argument(
-            "--update-collection-mode",
-            dest="update_collection",
-            choices=get_args(UpdateModesOptional),
-            default="none",
-            help="Update collection information based on new items created or updated by this populator. "
-            "Only applies if --update is also set.",
-        )
-        implementation_parser.add_argument(
-            "--exclude-summary",
-            nargs="*",
-            action="extend",
-            default=[],
-            help="Exclude these properties when updating collection summaries. ",
-        )
     update_parser = commands_subparser.add_parser(
         "update-collection", description="Update collection information based on items in the collection"
     )
@@ -86,7 +64,6 @@
         default=[],
         help="Exclude these properties when updating collection summaries. ",
     )
->>>>>>> 9bd6cf1c
     export_parser = commands_subparser.add_parser("export", description="Export a STAC catalog to JSON files on disk.")
     export_parser.add_argument("stac_host", help="STAC API URL")
     export_parser.add_argument("directory", type=str, help="Path to a directory to write STAC catalog contents.")
@@ -122,13 +99,9 @@
         if ns.command == "run":
             if ns.stac_version:
                 pystac.set_stac_version(ns.stac_version)
-<<<<<<< HEAD
             return implementation_modules()[ns.populator].Populator.run(ns, session) or 0
-=======
-            return implementation_modules()[ns.populator].runner(ns, session) or 0
         elif ns.command == "update_collection":
             return update_api_collection(ns.mode, ns.stac_collection_uri, ns.exclude_summary) or 0
->>>>>>> 9bd6cf1c
         else:
             return export_catalog(ns.directory, ns.stac_host, session, ns.resume, ns.ignore_duplicate_ids) or 0
 
