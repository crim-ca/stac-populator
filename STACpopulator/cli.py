--- conflicted
+++ resolved
@@ -52,7 +52,6 @@
         implementation_parser = populators_subparser.add_parser(implementation_module_name)
         module.add_parser_args(implementation_parser)
         implementation_parser.add_argument(
-<<<<<<< HEAD
             "-x",
             "--extra-item-parsers",
             action="append",
@@ -80,7 +79,7 @@
             "keyword arguments. "
             "Should be specified in the form 'key=value'",
         )
-=======
+        implementation_parser.add_argument(
             "--update-collection-mode",
             dest="update_collection",
             choices=get_args(UpdateModesOptional),
@@ -112,7 +111,6 @@
         default=[],
         help="Exclude these properties when updating collection summaries. ",
     )
->>>>>>> 9bd6cf1c
     export_parser = commands_subparser.add_parser("export", description="Export a STAC catalog to JSON files on disk.")
     export_parser.add_argument("stac_host", help="STAC API URL")
     export_parser.add_argument("directory", type=str, help="Path to a directory to write STAC catalog contents.")
