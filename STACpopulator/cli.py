--- conflicted
+++ resolved
@@ -11,12 +11,7 @@
 from STACpopulator.log import setup_logging
 
 
-<<<<<<< HEAD
-def add_parser_args(parser: argparse.ArgumentParser) -> dict[str, Callable]:
-    """Common CLI arguments for all implementations."""
-=======
 def add_parser_args(parser: argparse.ArgumentParser) -> None:
->>>>>>> fc4f257b
     parser.add_argument(
         "--version",
         "-V",
