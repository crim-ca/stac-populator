# Changes

## [Unreleased](https://github.com/crim-ca/stac-populator) (latest)

<!-- insert list items of new changes here -->

<<<<<<< HEAD
## [0.10.0](https://github.com/crim-ca/stac-populator/tree/0.10.0) (2025-10-23)

* Add `RDPS_CRIM` and `HRDPS_CRIM` implementations.
* Add `cf` extension adding CF Parameter metadata to (H)RDPS stac asset and items.
* Add `cf` and `file` helpers.
* Add `providers` and `contacts` extensions metdata to (H)RDPS stac collection.
* Fix deprecated access to `model_fields` in `BaseSTAC` data model class.
* Fix bug service type check in extensions' `get_assets` methods.
* Fix return type of `from_data` in `THREDDSCatalogDataModel`.
* Update RDPS and HRDPS tests.

## [0.9.0](https://github.com/crim-ca/stac-populator/tree/0.9.0) (2025-08-26)
=======
## [0.10.0](https://github.com/crim-ca/stac-populator/tree/0.10.0) (2025-11-11)

>>>>>>> dc9c63dd

<!-- insert list items of new changes here -->

## [0.9.0](https://github.com/crim-ca/stac-populator/tree/0.9.0) (2025-08-26)

* Include `PYESSV_ARCHIVE_HOME` environment variable in Dockerfile.
* Remove redundant CLI arguments.
* Fix bug in `THREDDSLoader` iterator introduced in 0.8.0. Simple iteration over `catalog_refs` returns the
  catalog names (strings), whereas we want an object with a `follow` method.
* Remove `log_debug` option from the `CORDEXCMIP6_Ouranos` runner.
* Add attributes to CORDEX IDs to avoid duplicate IDs in the STAC catalog.
* Update test data for `CORDEXCMIP6_Ouranos`.
* Add default `create_uid` to `THREDDSCatalogDataModel`.
* Fix bug in `DataCubeHelper` for vertical coordinate extents.
* Split and clean script to update test data.
* Add tests for RDPS and HRDPS attributes with no custom extension.
* Make sure that all tests will pass even when not connected to the internet.

## [0.8.0](https://github.com/crim-ca/stac-populator/tree/0.8.0) (2025-06-11)

* Add `cordex6` extension and `CORDEX-CMIP6_Ouranos` implementation. This includes a refactoring of base extension classes.
* Add an `xscen` extension demonstrating how to add properties to a STAC Item.
* Fix mismatch between CMIP6 schema URI given to `pystac` and the actual schema URI
* Add ability to export data from a STAC catalog or API to files on disk.
* Fix code that raised warnings from dependencies.
* Log to stderr only by default and to a file only if requested.
* Reorganize command line arguments to ensure shared options are always applied.
* Remove option to call implementation scripts directly from the command line.
* Remove files in the `.deprecated` folder.
* Add support for THREDDS services added in version 5.
* Fix bug where session details weren't being used to access THREDDS catalogs.
* Remove `title` from THREDDS catalog links since the content was specific to Marble.
* Change link `type` from THREDDS catalog link from `text/xml` to `application/xml`
  (STAC API doesn't support `text/xml` anymore).
* Support THREDDS datasets that don't contain an `NCML` access url.
* Support nested collections when loading STAC objects with the `DirectoryLoader`.
* `DirectoryLoader` now supports loading STAC objects created by the `export` command.

## [0.7.0](https://github.com/crim-ca/stac-populator/tree/0.7.0) (2025-03-07)

* Make sure *bounds* variables are given the auxiliary type attribute.
* Fix for variables that have no attributes.
* Adding ability to add collection level assets
* Adding ability to add collection level links
* Adding collection links to `CMIP6_UofT`
* Adding an end date to `CMIP6_UofT`'s temporal extent for better rendering in STAC Browser
* Updates to datacube extension helper routines for `CMIP6_UofT`.
* Make pyessv-archive a requirement for *only* the cmip6 implementation instead of for the whole CLI
* Fix bug where logger setup failed
* Simplify CLI argument constructor code (for cleaner and more testable code)
* Add tests for CLI and implementations when invoked through the CLI
* Refactored code dealing with requests and authentication to the `STACpopulator/requests.py` file
* Add `--log-file` command line option to specify a non-default location to write log files to
* fix incorrect example in README
* move argument parsing for logging options to the implementation code
* fix bug where logging options were being set incorrectly
* rename files to avoid potential naming conflicts with other packages (`logging` and `requests`)
* Deprecate calling implementation scripts directly
* Fix bug where populator scripts could not be called directly from the command line
* Enforce versions for dependencies so that new installs won't fail unexpectedly
* Update tests to allow for a variable `stac_version` field in STAC item and collections
* Fix inconsistent defaults for parameters that update stac items and collections
* Add `--stac-version` command line option to specify the version used by the STAC server that is being populated
* add `ruff` as a dev dependency to format and lint files
* add `pre-commit` as a dev dependency to run `ruff` on commit and a workflow to run it on github as well

## [0.6.0](https://github.com/crim-ca/stac-populator/tree/0.6.0) (2024-02-22)

* Add validation to the STAC Items in `CMIP6_UofT` implementation.
* Replace CMIP6 JSON-schema URL to
  `"https://raw.githubusercontent.com/dchandan/stac-extension-cmip6/main/json-schema/schema.json"`
  for a more up-to-date validation of available STAC CMIP6 properties.
* Add `.jsonl` logging and error reporting of failed STAC Item publishing to the server.
* Improve logging configuration setup and level selection from CLI `--debug` argument.
* Fix a bug related to `THREDDSLoader` incorrectly handling the depth of crawled directories.

## [0.5.0](https://github.com/crim-ca/stac-populator/tree/0.5.0) (2024-01-09)

* Refactor CMIP6 implementation using distinct classes to define THREDDS helper utilities and the CMIP6 STAC Extension
  using the same implementation strategy as other [`pystac`](https://github.com/stac-utils/pystac) extensions.
* Add additional CMIP6 STAC Extension definitions to support STAC Collections, Items and Assets properties validation.
* Update README with a table providing missing `DirectoryLoader` implementation and adding `CMIP6_UofT` description.

## [0.4.0](https://github.com/crim-ca/stac-populator/tree/0.4.0) (2023-11-27)

* Replace logic to resolve and load specific implementation configuration file of a populator to avoid depending on
  inconsistent caller (`python <impl-module.py>` vs `stac-populator run <impl>`).
* Fix configuration file of populator implementation not found when package is installed.
* Allow a populator implementation to override the desired configuration file.
* Add missing CLI `default="full"` mode for `CMIP6_UofT` populator implementation.
* Fix Docker entrypoint to use `stac-populator` to make call to the CLI more convenient.
* Add `get_logger` function to avoid repeated configuration across modules.
* Make sure that each implementation and module employs their own logger.

## [0.3.0](https://github.com/crim-ca/stac-populator/tree/0.3.0) (2023-11-16)

* Add request ``session`` keyword to all request-related functions and populator methods to allow sharing a common set
  of settings (`auth`, SSL `verify`, `cert`) across requests toward the STAC Catalog.
* Add `DirectoryLoader` that allows populating a STAC Catalog with Collections and Items loaded from a crawled directory
  hierarchy that contains `collection.json` files and other `.json`/`.geojson` items.
* Add a generic CLI `stac-populator` that can be called to run populator implementations directly
  using command `stac-populator run <implementation> [impl-args]`.
* Remove hardcoded `verify=False` to requests calls.
  If needed for testing purposes, users should use a custom `requests.sessions.Session` with `verify=False` passed to
  the populator, or alternatively, employ the CLI argument `--no-verify` that will accomplish the same behavior.

## [0.2.0](https://github.com/crim-ca/stac-populator/tree/0.2.0) (2023-11-10)

* Add `LICENSE` file.
* Add `bump-my-version` with `make version` and `make VERSION=<...> bump` utilities to self-update release versions.
* Add more metadata to `pyproject.toml`.
* Adjust `README.md` with updated references and release version indicators.
* Add `CHANGES.md` to record version updates.
* Add `dev` dependencies to `pyproject.toml` for testing the package (install with `pip install ".[dev]"`).
* Add GitHub CI tests.
* Remove `requirements.txt` in favor of all dependencies combined in `pyproject.toml`.
* Add test to validate STAC Collection and Item contain `source` with expected THREDDS format.
* Fix broken tests and invalid imports.

## [0.1.0](https://github.com/crim-ca/stac-populator/tree/0.1.0) (2023-11-08)

* Refactor of `CMIP6_UofT` with more robust parsing strategies and STAC Item generation from THREDDS NCML metadata.

## [0.0.1](https://github.com/crim-ca/stac-populator/tree/0.0.1) (2023-08-22)

* Initial release with implementation of `CMIP6_UofT`.<|MERGE_RESOLUTION|>--- conflicted
+++ resolved
@@ -4,8 +4,7 @@
 
 <!-- insert list items of new changes here -->
 
-<<<<<<< HEAD
-## [0.10.0](https://github.com/crim-ca/stac-populator/tree/0.10.0) (2025-10-23)
+## [0.10.0](https://github.com/crim-ca/stac-populator/tree/0.10.0) (2025-11-11)
 
 * Add `RDPS_CRIM` and `HRDPS_CRIM` implementations.
 * Add `cf` extension adding CF Parameter metadata to (H)RDPS stac asset and items.
@@ -17,10 +16,6 @@
 * Update RDPS and HRDPS tests.
 
 ## [0.9.0](https://github.com/crim-ca/stac-populator/tree/0.9.0) (2025-08-26)
-=======
-## [0.10.0](https://github.com/crim-ca/stac-populator/tree/0.10.0) (2025-11-11)
-
->>>>>>> dc9c63dd
 
 <!-- insert list items of new changes here -->
 
