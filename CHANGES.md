# Changes

## [Unreleased](https://github.com/crim-ca/stac-populator) (latest)

<!-- insert list items of new changes here -->
* Make sure *bounds* variables are given the auxiliary type attribute. 
* Fix for variables that have no attributes.
* Adding ability to add collection level assets
* Adding ability to add collection level links
* Adding collection links to `CMIP6_UofT`
* Adding an end date to `CMIP6_UofT`'s temporal extent for better rendering in STAC Browser
* Updates to datacube extension helper routines for `CMIP6_UofT`.
* Make pyessv-archive a requirement for *only* the cmip6 implementation instead of for the whole CLI
* Fix bug where logger setup failed
* Simplify CLI argument constructor code (for cleaner and more testable code)
* Add tests for CLI and implementations when invoked through the CLI
* Refactored code dealing with requests and authentication to the `STACpopulator/requests.py` file
* Add `--log-file` command line option to specify a non-default location to write log files to
* fix incorrect example in README
* move argument parsing for logging options to the implementation code
* fix bug where logging options were being set incorrectly
* rename files to avoid potential naming conflicts with other packages (`logging` and `requests`)
<<<<<<< HEAD
* Add `cordex6` extension and `CORDEX-CMIP6_Ouranos` implementation. This includes a refactoring of base extension classes.
* Add an `xscen` extension demonstrating how to add properties to a STAC Item.
=======
* deprecate calling implementation scripts directly
* fix bug where populator scripts could not be called directly from the command line
* enforce versions for dependencies so that new installs won't fail unexpectedly
* update tests to allow for a variable `stac_version` field in STAC item and collections
* fix inconsistent defaults for parameters that update stac items and collections
* add `--stac-version` command line option to specify the version used by the STAC server that is being populated

>>>>>>> 11a1168e

## [0.6.0](https://github.com/crim-ca/stac-populator/tree/0.6.0) (2024-02-22)


* Add validation to the STAC Items in `CMIP6_UofT` implementation.
* Replace CMIP6 JSON-schema URL to
  `"https://raw.githubusercontent.com/dchandan/stac-extension-cmip6/main/json-schema/schema.json"`
  for a more up-to-date validation of available STAC CMIP6 properties.
* Add `.jsonl` logging and error reporting of failed STAC Item publishing to the server.
* Improve logging configuration setup and level selection from CLI `--debug` argument.
* Fix a bug related to `THREDDSLoader` incorrectly handling the depth of crawled directories.

## [0.5.0](https://github.com/crim-ca/stac-populator/tree/0.5.0) (2024-01-09)


* Refactor CMIP6 implementation using distinct classes to define THREDDS helper utilities and the CMIP6 STAC Extension
  using the same implementation strategy as other [`pystac`](https://github.com/stac-utils/pystac) extensions.
* Add additional CMIP6 STAC Extension definitions to support STAC Collections, Items and Assets properties validation.
* Update README with a table providing missing `DirectoryLoader` implementation and adding `CMIP6_UofT` description.

## [0.4.0](https://github.com/crim-ca/stac-populator/tree/0.4.0) (2023-11-27)


* Replace logic to resolve and load specific implementation configuration file of a populator to avoid depending on
  inconsistent caller (`python <impl-module.py>` vs `stac-populator run <impl>`).
* Fix configuration file of populator implementation not found when package is installed.
* Allow a populator implementation to override the desired configuration file.
* Add missing CLI `default="full"` mode for `CMIP6_UofT` populator implementation.
* Fix Docker entrypoint to use `stac-populator` to make call to the CLI more convenient.
* Add `get_logger` function to avoid repeated configuration across modules.
* Make sure that each implementation and module employs their own logger.

## [0.3.0](https://github.com/crim-ca/stac-populator/tree/0.3.0) (2023-11-16)


* Add request ``session`` keyword to all request-related functions and populator methods to allow sharing a common set
  of settings (`auth`, SSL `verify`, `cert`) across requests toward the STAC Catalog.
* Add `DirectoryLoader` that allows populating a STAC Catalog with Collections and Items loaded from a crawled directory
  hierarchy that contains `collection.json` files and other `.json`/`.geojson` items.
* Add a generic CLI `stac-populator` that can be called to run populator implementations directly
  using command `stac-populator run <implementation> [impl-args]`.
* Remove hardcoded `verify=False` to requests calls.
  If needed for testing purposes, users should use a custom `requests.sessions.Session` with `verify=False` passed to
  the populator, or alternatively, employ the CLI argument `--no-verify` that will accomplish the same behavior.

## [0.2.0](https://github.com/crim-ca/stac-populator/tree/0.2.0) (2023-11-10)


* Add `LICENSE` file.
* Add `bump-my-version` with `make version` and `make VERSION=<...> bump` utilities to self-update release versions.
* Add more metadata to `pyproject.toml`.
* Adjust `README.md` with updated references and release version indicators.
* Add `CHANGES.md` to record version updates.
* Add `dev` dependencies to `pyproject.toml` for testing the package (install with `pip install ".[dev]"`).
* Add GitHub CI tests.
* Remove `requirements.txt` in favor of all dependencies combined in `pyproject.toml`.
* Add test to validate STAC Collection and Item contain `source` with expected THREDDS format.
* Fix broken tests and invalid imports.

## [0.1.0](https://github.com/crim-ca/stac-populator/tree/0.1.0) (2023-11-08)


* Refactor of `CMIP6_UofT` with more robust parsing strategies and STAC Item generation from THREDDS NCML metadata.

## [0.0.1](https://github.com/crim-ca/stac-populator/tree/0.0.1) (2023-08-22)

* Initial release with implementation of `CMIP6_UofT`.<|MERGE_RESOLUTION|>--- conflicted
+++ resolved
@@ -20,18 +20,14 @@
 * move argument parsing for logging options to the implementation code
 * fix bug where logging options were being set incorrectly
 * rename files to avoid potential naming conflicts with other packages (`logging` and `requests`)
-<<<<<<< HEAD
 * Add `cordex6` extension and `CORDEX-CMIP6_Ouranos` implementation. This includes a refactoring of base extension classes.
 * Add an `xscen` extension demonstrating how to add properties to a STAC Item.
-=======
-* deprecate calling implementation scripts directly
-* fix bug where populator scripts could not be called directly from the command line
-* enforce versions for dependencies so that new installs won't fail unexpectedly
-* update tests to allow for a variable `stac_version` field in STAC item and collections
-* fix inconsistent defaults for parameters that update stac items and collections
-* add `--stac-version` command line option to specify the version used by the STAC server that is being populated
-
->>>>>>> 11a1168e
+* Deprecate calling implementation scripts directly
+* Fix bug where populator scripts could not be called directly from the command line
+* Enforce versions for dependencies so that new installs won't fail unexpectedly
+* Update tests to allow for a variable `stac_version` field in STAC item and collections
+* Fix inconsistent defaults for parameters that update stac items and collections
+* Add `--stac-version` command line option to specify the version used by the STAC server that is being populated
 
 ## [0.6.0](https://github.com/crim-ca/stac-populator/tree/0.6.0) (2024-02-22)
 
