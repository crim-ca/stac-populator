--- conflicted
+++ resolved
@@ -4,11 +4,6 @@
 
 <!-- insert list items of new changes here -->
 
-<<<<<<< HEAD
-## [1.12.0](https://github.com/crim-ca/stac-populator/tree/1.12.0) (2025-11-17)
-
-=======
->>>>>>> 82ff48d9
 * Add `RDPS_CRIM` and `HRDPS_CRIM` implementations.
 * Add `cf` extension adding CF Parameter metadata to (H)RDPS stac asset and items.
 * Add `cf` and `file` helpers.
@@ -17,14 +12,7 @@
 * Fix bug service type check in extensions' `get_assets` methods.
 * Fix return type of `from_data` in `THREDDSCatalogDataModel`.
 * Update RDPS and HRDPS tests.
-<<<<<<< HEAD
 * Add documentation for implementing new populators
-
-## [1.11.0](https://github.com/crim-ca/stac-populator/tree/1.11.0) (2025-11-12)
-
-* Add option to automatically update collection extents and summaries based on ingested items.
-
-=======
 
 ## [0.11.0](https://github.com/crim-ca/stac-populator/tree/0.11.0) (2025-11-17)
 
@@ -37,7 +25,6 @@
 * Fix `datacube` to report `[None, None]` instead of `["", ""]` for unbounded `cube:dimensions.extent`.
 * Fix unique ID creation from THREDDS access URLs.
 
->>>>>>> 82ff48d9
 ## [0.9.0](https://github.com/crim-ca/stac-populator/tree/0.9.0) (2025-08-26)
 
 * Include `PYESSV_ARCHIVE_HOME` environment variable in Dockerfile.
