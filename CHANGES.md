--- conflicted
+++ resolved
@@ -7,14 +7,11 @@
 * Add an `xscen` extension demonstrating how to add properties to a STAC Item.
 * Fix mismatch between CMIP6 schema URI given to `pystac` and the actual schema URI
 * Add ability to export data from a STAC catalog or API to files on disk.
-<<<<<<< HEAD
-* Remove files in the `.deprecated` folder.
-=======
 * Fix code that raised warnings from dependencies.
 * Log to stderr only by default and to a file only if requested.
 * Reorganize command line arguments to ensure shared options are always applied.
 * Remove option to call implementation scripts directly from the command line.
->>>>>>> 4422ee7e
+* Remove files in the `.deprecated` folder.
 
 ## [0.7.0](https://github.com/crim-ca/stac-populator/tree/0.7.0) (2025-03-07)
 
