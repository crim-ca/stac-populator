# Changes

## [Unreleased](https://github.com/crim-ca/stac-populator) (latest)

<!-- insert list items of new changes here -->
* Add `cordex6` extension and `CORDEX-CMIP6_Ouranos` implementation. This includes a refactoring of base extension classes.
* Add an `xscen` extension demonstrating how to add properties to a STAC Item.


## [0.7.0](https://github.com/crim-ca/stac-populator/tree/0.7.0) (2025-03-07)


<!-- insert list items of new changes here -->
* Make sure *bounds* variables are given the auxiliary type attribute. 
* Fix for variables that have no attributes.
* Adding ability to add collection level assets
* Adding ability to add collection level links
* Adding collection links to `CMIP6_UofT`
* Adding an end date to `CMIP6_UofT`'s temporal extent for better rendering in STAC Browser
* Updates to datacube extension helper routines for `CMIP6_UofT`.
* Make pyessv-archive a requirement for *only* the cmip6 implementation instead of for the whole CLI
* Fix bug where logger setup failed
* Simplify CLI argument constructor code (for cleaner and more testable code)
* Add tests for CLI and implementations when invoked through the CLI
* Refactored code dealing with requests and authentication to the `STACpopulator/requests.py` file
* Add `--log-file` command line option to specify a non-default location to write log files to
* fix incorrect example in README
* move argument parsing for logging options to the implementation code
* fix bug where logging options were being set incorrectly
* rename files to avoid potential naming conflicts with other packages (`logging` and `requests`)
<<<<<<< HEAD
* FIx mismatch between CMIP6 schema URI given to `pystac` and the actual schema URI
=======
* Deprecate calling implementation scripts directly
* Fix bug where populator scripts could not be called directly from the command line
* Enforce versions for dependencies so that new installs won't fail unexpectedly
* Update tests to allow for a variable `stac_version` field in STAC item and collections
* Fix inconsistent defaults for parameters that update stac items and collections
* Add `--stac-version` command line option to specify the version used by the STAC server that is being populated
>>>>>>> e07cf527

## [0.6.0](https://github.com/crim-ca/stac-populator/tree/0.6.0) (2024-02-22)


* Add validation to the STAC Items in `CMIP6_UofT` implementation.
* Replace CMIP6 JSON-schema URL to
  `"https://raw.githubusercontent.com/dchandan/stac-extension-cmip6/main/json-schema/schema.json"`
  for a more up-to-date validation of available STAC CMIP6 properties.
* Add `.jsonl` logging and error reporting of failed STAC Item publishing to the server.
* Improve logging configuration setup and level selection from CLI `--debug` argument.
* Fix a bug related to `THREDDSLoader` incorrectly handling the depth of crawled directories.

## [0.5.0](https://github.com/crim-ca/stac-populator/tree/0.5.0) (2024-01-09)


* Refactor CMIP6 implementation using distinct classes to define THREDDS helper utilities and the CMIP6 STAC Extension
  using the same implementation strategy as other [`pystac`](https://github.com/stac-utils/pystac) extensions.
* Add additional CMIP6 STAC Extension definitions to support STAC Collections, Items and Assets properties validation.
* Update README with a table providing missing `DirectoryLoader` implementation and adding `CMIP6_UofT` description.

## [0.4.0](https://github.com/crim-ca/stac-populator/tree/0.4.0) (2023-11-27)


* Replace logic to resolve and load specific implementation configuration file of a populator to avoid depending on
  inconsistent caller (`python <impl-module.py>` vs `stac-populator run <impl>`).
* Fix configuration file of populator implementation not found when package is installed.
* Allow a populator implementation to override the desired configuration file.
* Add missing CLI `default="full"` mode for `CMIP6_UofT` populator implementation.
* Fix Docker entrypoint to use `stac-populator` to make call to the CLI more convenient.
* Add `get_logger` function to avoid repeated configuration across modules.
* Make sure that each implementation and module employs their own logger.

## [0.3.0](https://github.com/crim-ca/stac-populator/tree/0.3.0) (2023-11-16)


* Add request ``session`` keyword to all request-related functions and populator methods to allow sharing a common set
  of settings (`auth`, SSL `verify`, `cert`) across requests toward the STAC Catalog.
* Add `DirectoryLoader` that allows populating a STAC Catalog with Collections and Items loaded from a crawled directory
  hierarchy that contains `collection.json` files and other `.json`/`.geojson` items.
* Add a generic CLI `stac-populator` that can be called to run populator implementations directly
  using command `stac-populator run <implementation> [impl-args]`.
* Remove hardcoded `verify=False` to requests calls.
  If needed for testing purposes, users should use a custom `requests.sessions.Session` with `verify=False` passed to
  the populator, or alternatively, employ the CLI argument `--no-verify` that will accomplish the same behavior.

## [0.2.0](https://github.com/crim-ca/stac-populator/tree/0.2.0) (2023-11-10)


* Add `LICENSE` file.
* Add `bump-my-version` with `make version` and `make VERSION=<...> bump` utilities to self-update release versions.
* Add more metadata to `pyproject.toml`.
* Adjust `README.md` with updated references and release version indicators.
* Add `CHANGES.md` to record version updates.
* Add `dev` dependencies to `pyproject.toml` for testing the package (install with `pip install ".[dev]"`).
* Add GitHub CI tests.
* Remove `requirements.txt` in favor of all dependencies combined in `pyproject.toml`.
* Add test to validate STAC Collection and Item contain `source` with expected THREDDS format.
* Fix broken tests and invalid imports.

## [0.1.0](https://github.com/crim-ca/stac-populator/tree/0.1.0) (2023-11-08)


* Refactor of `CMIP6_UofT` with more robust parsing strategies and STAC Item generation from THREDDS NCML metadata.

## [0.0.1](https://github.com/crim-ca/stac-populator/tree/0.0.1) (2023-08-22)

* Initial release with implementation of `CMIP6_UofT`.<|MERGE_RESOLUTION|>--- conflicted
+++ resolved
@@ -5,7 +5,7 @@
 <!-- insert list items of new changes here -->
 * Add `cordex6` extension and `CORDEX-CMIP6_Ouranos` implementation. This includes a refactoring of base extension classes.
 * Add an `xscen` extension demonstrating how to add properties to a STAC Item.
-
+* Fix mismatch between CMIP6 schema URI given to `pystac` and the actual schema URI
 
 ## [0.7.0](https://github.com/crim-ca/stac-populator/tree/0.7.0) (2025-03-07)
 
@@ -28,16 +28,13 @@
 * move argument parsing for logging options to the implementation code
 * fix bug where logging options were being set incorrectly
 * rename files to avoid potential naming conflicts with other packages (`logging` and `requests`)
-<<<<<<< HEAD
-* FIx mismatch between CMIP6 schema URI given to `pystac` and the actual schema URI
-=======
 * Deprecate calling implementation scripts directly
 * Fix bug where populator scripts could not be called directly from the command line
 * Enforce versions for dependencies so that new installs won't fail unexpectedly
 * Update tests to allow for a variable `stac_version` field in STAC item and collections
 * Fix inconsistent defaults for parameters that update stac items and collections
 * Add `--stac-version` command line option to specify the version used by the STAC server that is being populated
->>>>>>> e07cf527
+
 
 ## [0.6.0](https://github.com/crim-ca/stac-populator/tree/0.6.0) (2024-02-22)
 
