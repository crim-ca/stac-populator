--- conflicted
+++ resolved
@@ -2,7 +2,7 @@
 
 ## [Unreleased](https://github.com/crim-ca/stac-populator) (latest)
 
-<!-- insert list items of new changes here -->
+* Add option to supply additional custom parsers for items and collections.
 
 ## [0.9.0](https://github.com/crim-ca/stac-populator/tree/0.9.0) (2025-08-26)
 
@@ -13,15 +13,11 @@
 * Remove `log_debug` option from the `CORDEXCMIP6_Ouranos` runner. 
 * Add attributes to CORDEX IDs to avoid duplicate IDs in the STAC catalog.
 * Update test data for `CORDEXCMIP6_Ouranos`.
-<<<<<<< HEAD
-* Add option to supply additional custom parsers for items and collections.
-=======
 * Add default `create_uid` to `THREDDSCatalogDataModel`.
 * Fix bug in `DataCubeHelper` for vertical coordinate extents.
 * Split and clean script to update test data. 
 * Add tests for RDPS and HRDPS attributes with no custom extension. 
 * Make sure that all tests will pass even when not connected to the internet.
->>>>>>> c2068a29
 
 ## [0.8.0](https://github.com/crim-ca/stac-populator/tree/0.8.0) (2025-06-11)
 
