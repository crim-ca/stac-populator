--- conflicted
+++ resolved
@@ -16,16 +16,12 @@
 * Add tests for CLI and implementations when invoked through the CLI
 * Refactored code dealing with requests and authentication to the `STACpopulator/requests.py` file
 * Add `--log-file` command line option to specify a non-default location to write log files to
-<<<<<<< HEAD
-* Add `cordex6` extension and `CORDEX-CMIP6_Ouranos` implementation. This includes a refactoring of base extension classes.
-* Add an `xscen` extension demonstrating how to add properties to a STAC Item.
-=======
 * fix incorrect example in README
 * move argument parsing for logging options to the implementation code
 * fix bug where logging options were being set incorrectly
 * rename files to avoid potential naming conflicts with other packages (`logging` and `requests`)
-
->>>>>>> fc4f257b
+* Add `cordex6` extension and `CORDEX-CMIP6_Ouranos` implementation. This includes a refactoring of base extension classes.
+* Add an `xscen` extension demonstrating how to add properties to a STAC Item.
 
 ## [0.6.0](https://github.com/crim-ca/stac-populator/tree/0.6.0) (2024-02-22)
 
