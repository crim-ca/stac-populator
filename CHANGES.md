--- conflicted
+++ resolved
@@ -4,11 +4,8 @@
 
 <!-- insert list items of new changes here -->
 
-## [1.11.0](https://github.com/crim-ca/stac-populator/tree/1.11.0) (2025-11-12)
+## [1.12.0](https://github.com/crim-ca/stac-populator/tree/1.12.0) (2025-11-17)
 
-* Add option to automatically update collection extents and summaries based on ingested items.
-
-<<<<<<< HEAD
 * Add `RDPS_CRIM` and `HRDPS_CRIM` implementations.
 * Add `cf` extension adding CF Parameter metadata to (H)RDPS stac asset and items.
 * Add `cf` and `file` helpers.
@@ -17,11 +14,10 @@
 * Fix bug service type check in extensions' `get_assets` methods.
 * Fix return type of `from_data` in `THREDDSCatalogDataModel`.
 * Update RDPS and HRDPS tests.
-=======
-## [0.10.0](https://github.com/crim-ca/stac-populator/tree/0.10.0) (2025-11-11)
 
-<!-- insert list items of new changes here -->
->>>>>>> 9bd6cf1c
+## [1.11.0](https://github.com/crim-ca/stac-populator/tree/1.11.0) (2025-11-12)
+
+* Add option to automatically update collection extents and summaries based on ingested items.
 
 ## [0.9.0](https://github.com/crim-ca/stac-populator/tree/0.9.0) (2025-08-26)
 
