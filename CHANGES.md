--- conflicted
+++ resolved
@@ -7,7 +7,11 @@
 * Add an `xscen` extension demonstrating how to add properties to a STAC Item.
 * Fix mismatch between CMIP6 schema URI given to `pystac` and the actual schema URI
 * Add ability to export data from a STAC catalog or API to files on disk.
-<<<<<<< HEAD
+* Fix code that raised warnings from dependencies.
+* Log to stderr only by default and to a file only if requested.
+* Reorganize command line arguments to ensure shared options are always applied.
+* Remove option to call implementation scripts directly from the command line.
+* Remove files in the `.deprecated` folder.
 * Add support for THREDDS services added in version 5.
 * Fix bug where session details weren't being used to access THREDDS catalogs.
 * Remove `title` from THREDDS catalog links since the content was specific to Marble.
@@ -15,13 +19,6 @@
 * Support THREDDS datasets that don't contain an `NCML` access url.
 * Support nested collections when loading STAC objects with the `DirectoryLoader`.
 * `DirectoryLoader` now supports loading STAC objects created by the `export` command.
-=======
-* Fix code that raised warnings from dependencies.
-* Log to stderr only by default and to a file only if requested.
-* Reorganize command line arguments to ensure shared options are always applied.
-* Remove option to call implementation scripts directly from the command line.
-* Remove files in the `.deprecated` folder.
->>>>>>> 4a9fada8
 
 ## [0.7.0](https://github.com/crim-ca/stac-populator/tree/0.7.0) (2025-03-07)
 
