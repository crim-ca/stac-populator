# Changes

## [Unreleased](https://github.com/crim-ca/stac-populator) (latest)

<<<<<<< HEAD
* Add ability to parse vertical data from CF metadata extracted from NCML files
* Convert longitude values in range 0-360 degrees to -180-180 degrees to comply with WGS84
=======
* Simplify populator implementation discovery and reduce boilerplate for new implementations.
* Add a classmethod to add additional CLI args to the `STACpopulatorBase` class (replaces `add_parser_args`)
* Add a classmethod to run the populator based on CLI args to the `STACpopulatorBase` class (replaces `runner`)
* Add shared implementations for these two classmethods to a `THREDDSpopulatorBase` class that can be
  used by all populators that pull data from THREDDS
* Rename `populator_base.py` to `populators.py` since it now contains more than just the base populator
* No longer require new implementations to list populator modules in `implementations.__init__.py`
* Implementation discovery is now done by keeping track of concrete implementations of the STACpopulatorBase class
>>>>>>> aa285f61

## [0.12.0](https://github.com/crim-ca/stac-populator/tree/0.12.0) (2025-11-20)

* Add option to supply additional custom parsers for items and collections.
* Add `RDPS_CRIM` and `HRDPS_CRIM` implementations.
* Add `cf` extension adding CF Parameter metadata to (H)RDPS stac asset and items.
* Add `cf` and `file` helpers.
* Add `providers` and `contacts` extensions metdata to (H)RDPS stac collection.
* Fix deprecated access to `model_fields` in `BaseSTAC` data model class.
* Fix bug service type check in extensions' `get_assets` methods.
* Fix return type of `from_data` in `THREDDSCatalogDataModel`.
* Update RDPS and HRDPS tests.
* Add documentation for implementing new populators

## [0.11.0](https://github.com/crim-ca/stac-populator/tree/0.11.0) (2025-11-17)

* Add option to automatically update collection extents and summaries based on ingested items.

## [0.10.0](https://github.com/crim-ca/stac-populator/tree/0.10.0) (2025-11-11)

* Add `pre-commit` linting rules (code format + STAC field sorting in JSON).
* Add initial RDPS and HRDPS examples with minimal metadata from Ouranos THREDDS samples.
* Fix `datacube` to report `[None, None]` instead of `["", ""]` for unbounded `cube:dimensions.extent`.
* Fix unique ID creation from THREDDS access URLs.

## [0.9.0](https://github.com/crim-ca/stac-populator/tree/0.9.0) (2025-08-26)

* Include `PYESSV_ARCHIVE_HOME` environment variable in Dockerfile.
* Remove redundant CLI arguments.
* Fix bug in `THREDDSLoader` iterator introduced in 0.8.0. Simple iteration over `catalog_refs` returns the
  catalog names (strings), whereas we want an object with a `follow` method.
* Remove `log_debug` option from the `CORDEXCMIP6_Ouranos` runner.
* Add attributes to CORDEX IDs to avoid duplicate IDs in the STAC catalog.
* Update test data for `CORDEXCMIP6_Ouranos`.
* Add default `create_uid` to `THREDDSCatalogDataModel`.
* Fix bug in `DataCubeHelper` for vertical coordinate extents.
* Split and clean script to update test data.
* Add tests for RDPS and HRDPS attributes with no custom extension.
* Make sure that all tests will pass even when not connected to the internet.

## [0.8.0](https://github.com/crim-ca/stac-populator/tree/0.8.0) (2025-06-11)

* Add `cordex6` extension and `CORDEX-CMIP6_Ouranos` implementation. This includes a refactoring of base extension classes.
* Add an `xscen` extension demonstrating how to add properties to a STAC Item.
* Fix mismatch between CMIP6 schema URI given to `pystac` and the actual schema URI
* Add ability to export data from a STAC catalog or API to files on disk.
* Fix code that raised warnings from dependencies.
* Log to stderr only by default and to a file only if requested.
* Reorganize command line arguments to ensure shared options are always applied.
* Remove option to call implementation scripts directly from the command line.
* Remove files in the `.deprecated` folder.
* Add support for THREDDS services added in version 5.
* Fix bug where session details weren't being used to access THREDDS catalogs.
* Remove `title` from THREDDS catalog links since the content was specific to Marble.
* Change link `type` from THREDDS catalog link from `text/xml` to `application/xml`
  (STAC API doesn't support `text/xml` anymore).
* Support THREDDS datasets that don't contain an `NCML` access url.
* Support nested collections when loading STAC objects with the `DirectoryLoader`.
* `DirectoryLoader` now supports loading STAC objects created by the `export` command.

## [0.7.0](https://github.com/crim-ca/stac-populator/tree/0.7.0) (2025-03-07)

* Make sure *bounds* variables are given the auxiliary type attribute.
* Fix for variables that have no attributes.
* Adding ability to add collection level assets
* Adding ability to add collection level links
* Adding collection links to `CMIP6_UofT`
* Adding an end date to `CMIP6_UofT`'s temporal extent for better rendering in STAC Browser
* Updates to datacube extension helper routines for `CMIP6_UofT`.
* Make pyessv-archive a requirement for *only* the cmip6 implementation instead of for the whole CLI
* Fix bug where logger setup failed
* Simplify CLI argument constructor code (for cleaner and more testable code)
* Add tests for CLI and implementations when invoked through the CLI
* Refactored code dealing with requests and authentication to the `STACpopulator/requests.py` file
* Add `--log-file` command line option to specify a non-default location to write log files to
* fix incorrect example in README
* move argument parsing for logging options to the implementation code
* fix bug where logging options were being set incorrectly
* rename files to avoid potential naming conflicts with other packages (`logging` and `requests`)
* Deprecate calling implementation scripts directly
* Fix bug where populator scripts could not be called directly from the command line
* Enforce versions for dependencies so that new installs won't fail unexpectedly
* Update tests to allow for a variable `stac_version` field in STAC item and collections
* Fix inconsistent defaults for parameters that update stac items and collections
* Add `--stac-version` command line option to specify the version used by the STAC server that is being populated
* add `ruff` as a dev dependency to format and lint files
* add `pre-commit` as a dev dependency to run `ruff` on commit and a workflow to run it on github as well

## [0.6.0](https://github.com/crim-ca/stac-populator/tree/0.6.0) (2024-02-22)

* Add validation to the STAC Items in `CMIP6_UofT` implementation.
* Replace CMIP6 JSON-schema URL to
  `"https://raw.githubusercontent.com/dchandan/stac-extension-cmip6/main/json-schema/schema.json"`
  for a more up-to-date validation of available STAC CMIP6 properties.
* Add `.jsonl` logging and error reporting of failed STAC Item publishing to the server.
* Improve logging configuration setup and level selection from CLI `--debug` argument.
* Fix a bug related to `THREDDSLoader` incorrectly handling the depth of crawled directories.

## [0.5.0](https://github.com/crim-ca/stac-populator/tree/0.5.0) (2024-01-09)

* Refactor CMIP6 implementation using distinct classes to define THREDDS helper utilities and the CMIP6 STAC Extension
  using the same implementation strategy as other [`pystac`](https://github.com/stac-utils/pystac) extensions.
* Add additional CMIP6 STAC Extension definitions to support STAC Collections, Items and Assets properties validation.
* Update README with a table providing missing `DirectoryLoader` implementation and adding `CMIP6_UofT` description.

## [0.4.0](https://github.com/crim-ca/stac-populator/tree/0.4.0) (2023-11-27)

* Replace logic to resolve and load specific implementation configuration file of a populator to avoid depending on
  inconsistent caller (`python <impl-module.py>` vs `stac-populator run <impl>`).
* Fix configuration file of populator implementation not found when package is installed.
* Allow a populator implementation to override the desired configuration file.
* Add missing CLI `default="full"` mode for `CMIP6_UofT` populator implementation.
* Fix Docker entrypoint to use `stac-populator` to make call to the CLI more convenient.
* Add `get_logger` function to avoid repeated configuration across modules.
* Make sure that each implementation and module employs their own logger.

## [0.3.0](https://github.com/crim-ca/stac-populator/tree/0.3.0) (2023-11-16)

* Add request ``session`` keyword to all request-related functions and populator methods to allow sharing a common set
  of settings (`auth`, SSL `verify`, `cert`) across requests toward the STAC Catalog.
* Add `DirectoryLoader` that allows populating a STAC Catalog with Collections and Items loaded from a crawled directory
  hierarchy that contains `collection.json` files and other `.json`/`.geojson` items.
* Add a generic CLI `stac-populator` that can be called to run populator implementations directly
  using command `stac-populator run <implementation> [impl-args]`.
* Remove hardcoded `verify=False` to requests calls.
  If needed for testing purposes, users should use a custom `requests.sessions.Session` with `verify=False` passed to
  the populator, or alternatively, employ the CLI argument `--no-verify` that will accomplish the same behavior.

## [0.2.0](https://github.com/crim-ca/stac-populator/tree/0.2.0) (2023-11-10)

* Add `LICENSE` file.
* Add `bump-my-version` with `make version` and `make VERSION=<...> bump` utilities to self-update release versions.
* Add more metadata to `pyproject.toml`.
* Adjust `README.md` with updated references and release version indicators.
* Add `CHANGES.md` to record version updates.
* Add `dev` dependencies to `pyproject.toml` for testing the package (install with `pip install ".[dev]"`).
* Add GitHub CI tests.
* Remove `requirements.txt` in favor of all dependencies combined in `pyproject.toml`.
* Add test to validate STAC Collection and Item contain `source` with expected THREDDS format.
* Fix broken tests and invalid imports.

## [0.1.0](https://github.com/crim-ca/stac-populator/tree/0.1.0) (2023-11-08)

* Refactor of `CMIP6_UofT` with more robust parsing strategies and STAC Item generation from THREDDS NCML metadata.

## [0.0.1](https://github.com/crim-ca/stac-populator/tree/0.0.1) (2023-08-22)

* Initial release with implementation of `CMIP6_UofT`.<|MERGE_RESOLUTION|>--- conflicted
+++ resolved
@@ -2,10 +2,6 @@
 
 ## [Unreleased](https://github.com/crim-ca/stac-populator) (latest)
 
-<<<<<<< HEAD
-* Add ability to parse vertical data from CF metadata extracted from NCML files
-* Convert longitude values in range 0-360 degrees to -180-180 degrees to comply with WGS84
-=======
 * Simplify populator implementation discovery and reduce boilerplate for new implementations.
 * Add a classmethod to add additional CLI args to the `STACpopulatorBase` class (replaces `add_parser_args`)
 * Add a classmethod to run the populator based on CLI args to the `STACpopulatorBase` class (replaces `runner`)
@@ -14,7 +10,8 @@
 * Rename `populator_base.py` to `populators.py` since it now contains more than just the base populator
 * No longer require new implementations to list populator modules in `implementations.__init__.py`
 * Implementation discovery is now done by keeping track of concrete implementations of the STACpopulatorBase class
->>>>>>> aa285f61
+* Add ability to parse vertical data from CF metadata extracted from NCML files
+* Convert longitude values in range 0-360 degrees to -180-180 degrees to comply with WGS84
 
 ## [0.12.0](https://github.com/crim-ca/stac-populator/tree/0.12.0) (2025-11-20)
 
