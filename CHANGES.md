--- conflicted
+++ resolved
@@ -13,11 +13,8 @@
 * Remove `log_debug` option from the `CORDEXCMIP6_Ouranos` runner. 
 * Add attributes to CORDEX IDs to avoid duplicate IDs in the STAC catalog.
 * Update test data for `CORDEXCMIP6_Ouranos`. 
-<<<<<<< HEAD
+* Make sure that all tests will pass even when not connected to the internet.
 * Add option to automatically update collection extents and summaries based on ingested items.
-=======
-* Make sure that all tests will pass even when not connected to the internet.
->>>>>>> e1d23b74
 
 ## [0.8.0](https://github.com/crim-ca/stac-populator/tree/0.8.0) (2025-06-11)
 
