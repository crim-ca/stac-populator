--- conflicted
+++ resolved
@@ -7,11 +7,8 @@
 * Add an `xscen` extension demonstrating how to add properties to a STAC Item.
 * Fix mismatch between CMIP6 schema URI given to `pystac` and the actual schema URI
 * Add ability to export data from a STAC catalog or API to files on disk.
-<<<<<<< HEAD
+* Fix code that raised warnings from dependencies.
 * Log to stderr only by default and to a file only if requested.
-=======
-* Fix code that raised warnings from dependencies.
->>>>>>> d44274a7
 
 ## [0.7.0](https://github.com/crim-ca/stac-populator/tree/0.7.0) (2025-03-07)
 
