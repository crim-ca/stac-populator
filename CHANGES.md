# Changes

## [Unreleased](https://github.com/crim-ca/stac-populator) (latest)

<!-- insert list items of new changes here -->

## [0.9.0](https://github.com/crim-ca/stac-populator/tree/0.9.0) (2025-08-26)


* Include `PYESSV_ARCHIVE_HOME` environment variable in Dockerfile.
* Remove redundant CLI arguments.
* Fix bug in `THREDDSLoader` iterator introduced in 0.8.0. Simple iteration over `catalog_refs` returns the catalog names (strings), whereas we want an object with a `follow` method. 
* Remove `log_debug` option from the `CORDEXCMIP6_Ouranos` runner. 
* Add attributes to CORDEX IDs to avoid duplicate IDs in the STAC catalog.
<<<<<<< HEAD
* Update test data for `CORDEXCMIP6_Ouranos`.
* Add default `create_uid` to `THREDDSCatalogDataModel`.
* Fix bug in `DataCubeHelper` for vertical coordinate extents.
* Split and clean script to update test data. 
* Add tests for RDPS and HRDPS attributes with no custom extension. 
=======
* Update test data for `CORDEXCMIP6_Ouranos`. 
* Make sure that all tests will pass even when not connected to the internet.
>>>>>>> 414c263c

## [0.8.0](https://github.com/crim-ca/stac-populator/tree/0.8.0) (2025-06-11)

* Add `cordex6` extension and `CORDEX-CMIP6_Ouranos` implementation. This includes a refactoring of base extension classes.
* Add an `xscen` extension demonstrating how to add properties to a STAC Item.
* Fix mismatch between CMIP6 schema URI given to `pystac` and the actual schema URI
* Add ability to export data from a STAC catalog or API to files on disk.
* Fix code that raised warnings from dependencies.
* Log to stderr only by default and to a file only if requested.
* Reorganize command line arguments to ensure shared options are always applied.
* Remove option to call implementation scripts directly from the command line.
* Remove files in the `.deprecated` folder.
* Add support for THREDDS services added in version 5.
* Fix bug where session details weren't being used to access THREDDS catalogs.
* Remove `title` from THREDDS catalog links since the content was specific to Marble.
* Change link `type` from THREDDS catalog link from `text/xml` to `application/xml` (STAC API doesn't support `text/xml` anymore).
* Support THREDDS datasets that don't contain an `NCML` access url.
* Support nested collections when loading STAC objects with the `DirectoryLoader`.
* `DirectoryLoader` now supports loading STAC objects created by the `export` command.

## [0.7.0](https://github.com/crim-ca/stac-populator/tree/0.7.0) (2025-03-07)

* Make sure *bounds* variables are given the auxiliary type attribute. 
* Fix for variables that have no attributes.
* Adding ability to add collection level assets
* Adding ability to add collection level links
* Adding collection links to `CMIP6_UofT`
* Adding an end date to `CMIP6_UofT`'s temporal extent for better rendering in STAC Browser
* Updates to datacube extension helper routines for `CMIP6_UofT`.
* Make pyessv-archive a requirement for *only* the cmip6 implementation instead of for the whole CLI
* Fix bug where logger setup failed
* Simplify CLI argument constructor code (for cleaner and more testable code)
* Add tests for CLI and implementations when invoked through the CLI
* Refactored code dealing with requests and authentication to the `STACpopulator/requests.py` file
* Add `--log-file` command line option to specify a non-default location to write log files to
* fix incorrect example in README
* move argument parsing for logging options to the implementation code
* fix bug where logging options were being set incorrectly
* rename files to avoid potential naming conflicts with other packages (`logging` and `requests`)
* Deprecate calling implementation scripts directly
* Fix bug where populator scripts could not be called directly from the command line
* Enforce versions for dependencies so that new installs won't fail unexpectedly
* Update tests to allow for a variable `stac_version` field in STAC item and collections
* Fix inconsistent defaults for parameters that update stac items and collections
* Add `--stac-version` command line option to specify the version used by the STAC server that is being populated
* add `ruff` as a dev dependency to format and lint files
* add `pre-commit` as a dev dependency to run `ruff` on commit and a workflow to run it on github as well



## [0.6.0](https://github.com/crim-ca/stac-populator/tree/0.6.0) (2024-02-22)


* Add validation to the STAC Items in `CMIP6_UofT` implementation.
* Replace CMIP6 JSON-schema URL to
  `"https://raw.githubusercontent.com/dchandan/stac-extension-cmip6/main/json-schema/schema.json"`
  for a more up-to-date validation of available STAC CMIP6 properties.
* Add `.jsonl` logging and error reporting of failed STAC Item publishing to the server.
* Improve logging configuration setup and level selection from CLI `--debug` argument.
* Fix a bug related to `THREDDSLoader` incorrectly handling the depth of crawled directories.

## [0.5.0](https://github.com/crim-ca/stac-populator/tree/0.5.0) (2024-01-09)


* Refactor CMIP6 implementation using distinct classes to define THREDDS helper utilities and the CMIP6 STAC Extension
  using the same implementation strategy as other [`pystac`](https://github.com/stac-utils/pystac) extensions.
* Add additional CMIP6 STAC Extension definitions to support STAC Collections, Items and Assets properties validation.
* Update README with a table providing missing `DirectoryLoader` implementation and adding `CMIP6_UofT` description.

## [0.4.0](https://github.com/crim-ca/stac-populator/tree/0.4.0) (2023-11-27)


* Replace logic to resolve and load specific implementation configuration file of a populator to avoid depending on
  inconsistent caller (`python <impl-module.py>` vs `stac-populator run <impl>`).
* Fix configuration file of populator implementation not found when package is installed.
* Allow a populator implementation to override the desired configuration file.
* Add missing CLI `default="full"` mode for `CMIP6_UofT` populator implementation.
* Fix Docker entrypoint to use `stac-populator` to make call to the CLI more convenient.
* Add `get_logger` function to avoid repeated configuration across modules.
* Make sure that each implementation and module employs their own logger.

## [0.3.0](https://github.com/crim-ca/stac-populator/tree/0.3.0) (2023-11-16)


* Add request ``session`` keyword to all request-related functions and populator methods to allow sharing a common set
  of settings (`auth`, SSL `verify`, `cert`) across requests toward the STAC Catalog.
* Add `DirectoryLoader` that allows populating a STAC Catalog with Collections and Items loaded from a crawled directory
  hierarchy that contains `collection.json` files and other `.json`/`.geojson` items.
* Add a generic CLI `stac-populator` that can be called to run populator implementations directly
  using command `stac-populator run <implementation> [impl-args]`.
* Remove hardcoded `verify=False` to requests calls.
  If needed for testing purposes, users should use a custom `requests.sessions.Session` with `verify=False` passed to
  the populator, or alternatively, employ the CLI argument `--no-verify` that will accomplish the same behavior.

## [0.2.0](https://github.com/crim-ca/stac-populator/tree/0.2.0) (2023-11-10)


* Add `LICENSE` file.
* Add `bump-my-version` with `make version` and `make VERSION=<...> bump` utilities to self-update release versions.
* Add more metadata to `pyproject.toml`.
* Adjust `README.md` with updated references and release version indicators.
* Add `CHANGES.md` to record version updates.
* Add `dev` dependencies to `pyproject.toml` for testing the package (install with `pip install ".[dev]"`).
* Add GitHub CI tests.
* Remove `requirements.txt` in favor of all dependencies combined in `pyproject.toml`.
* Add test to validate STAC Collection and Item contain `source` with expected THREDDS format.
* Fix broken tests and invalid imports.

## [0.1.0](https://github.com/crim-ca/stac-populator/tree/0.1.0) (2023-11-08)


* Refactor of `CMIP6_UofT` with more robust parsing strategies and STAC Item generation from THREDDS NCML metadata.

## [0.0.1](https://github.com/crim-ca/stac-populator/tree/0.0.1) (2023-08-22)

* Initial release with implementation of `CMIP6_UofT`.<|MERGE_RESOLUTION|>--- conflicted
+++ resolved
@@ -12,16 +12,12 @@
 * Fix bug in `THREDDSLoader` iterator introduced in 0.8.0. Simple iteration over `catalog_refs` returns the catalog names (strings), whereas we want an object with a `follow` method. 
 * Remove `log_debug` option from the `CORDEXCMIP6_Ouranos` runner. 
 * Add attributes to CORDEX IDs to avoid duplicate IDs in the STAC catalog.
-<<<<<<< HEAD
 * Update test data for `CORDEXCMIP6_Ouranos`.
 * Add default `create_uid` to `THREDDSCatalogDataModel`.
 * Fix bug in `DataCubeHelper` for vertical coordinate extents.
 * Split and clean script to update test data. 
 * Add tests for RDPS and HRDPS attributes with no custom extension. 
-=======
-* Update test data for `CORDEXCMIP6_Ouranos`. 
 * Make sure that all tests will pass even when not connected to the internet.
->>>>>>> 414c263c
 
 ## [0.8.0](https://github.com/crim-ca/stac-populator/tree/0.8.0) (2025-06-11)
 
