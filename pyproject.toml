--- conflicted
+++ resolved
@@ -163,15 +163,6 @@
 
 [project.optional-dependencies]
 dev = [
-<<<<<<< HEAD
-    "pytest",
-    "pytest-cov",
-    "coverage",
-    "responses",
-    "bump-my-version",
-    "jsonschema",
-    "pystac[validation]>=1.9.0"
-=======
     "pytest~=8.3",
     "pytest-cov~=6.0",
     "coverage~=7.6",
@@ -179,5 +170,4 @@
     "bump-my-version~=0.32",
     "jsonschema~=4.23",
     "pystac[validation]~=1.12.1"
->>>>>>> 5c3069ea
 ]