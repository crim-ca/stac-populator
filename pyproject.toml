--- conflicted
+++ resolved
@@ -164,14 +164,13 @@
 
 [project.optional-dependencies]
 dev = [
-<<<<<<< HEAD
-    "pytest",
-    "pytest-cov",
-    "coverage",
-    "responses",
-    "bump-my-version",
-    "jsonschema",
-    "pystac[validation]>=1.9.0",
+    "pytest~=8.3",
+    "pytest-cov~=6.0",
+    "coverage~=7.6",
+    "responses~=0.25",
+    "bump-my-version~=1.0",
+    "jsonschema~=4.23",
+    "pystac[validation]~=1.12.1",
     "ruff~=0.9",
     "pre-commit~=4.1"
 ]
@@ -192,14 +191,4 @@
 convention = "numpy"
 
 [tool.ruff.lint.per-file-ignores]
-"test/**.py" = ["D", "ANN"]
-=======
-    "pytest~=8.3",
-    "pytest-cov~=6.0",
-    "coverage~=7.6",
-    "responses~=0.25",
-    "bump-my-version~=1.0",
-    "jsonschema~=4.23",
-    "pystac[validation]~=1.12.1"
-]
->>>>>>> e07cf527
+"test/**.py" = ["D", "ANN"]